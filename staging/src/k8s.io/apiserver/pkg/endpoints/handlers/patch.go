/*
Copyright 2017 The Kubernetes Authors.

Licensed under the Apache License, Version 2.0 (the "License");
you may not use this file except in compliance with the License.
You may obtain a copy of the License at

    http://www.apache.org/licenses/LICENSE-2.0

Unless required by applicable law or agreed to in writing, software
distributed under the License is distributed on an "AS IS" BASIS,
WITHOUT WARRANTIES OR CONDITIONS OF ANY KIND, either express or implied.
See the License for the specific language governing permissions and
limitations under the License.
*/

package handlers

import (
	"context"
	"fmt"
	"net/http"
	"strings"
	"time"

	"github.com/evanphx/json-patch"
	"k8s.io/apimachinery/pkg/api/errors"
	"k8s.io/apimachinery/pkg/api/meta"
	metainternalversion "k8s.io/apimachinery/pkg/apis/meta/internalversion"
	metav1 "k8s.io/apimachinery/pkg/apis/meta/v1"
	"k8s.io/apimachinery/pkg/apis/meta/v1/validation"
	"k8s.io/apimachinery/pkg/runtime"
	"k8s.io/apimachinery/pkg/runtime/schema"
	"k8s.io/apimachinery/pkg/types"
	"k8s.io/apimachinery/pkg/util/json"
	"k8s.io/apimachinery/pkg/util/mergepatch"
	"k8s.io/apimachinery/pkg/util/sets"
	"k8s.io/apimachinery/pkg/util/strategicpatch"
	"k8s.io/apiserver/pkg/admission"
	"k8s.io/apiserver/pkg/audit"
	"k8s.io/apiserver/pkg/authorization/authorizer"
	"k8s.io/apiserver/pkg/endpoints/handlers/fieldmanager"
	"k8s.io/apiserver/pkg/endpoints/handlers/negotiation"
	"k8s.io/apiserver/pkg/endpoints/request"
	"k8s.io/apiserver/pkg/features"
	"k8s.io/apiserver/pkg/registry/rest"
	"k8s.io/apiserver/pkg/util/dryrun"
	utilfeature "k8s.io/apiserver/pkg/util/feature"
	utiltrace "k8s.io/apiserver/pkg/util/trace"
	"k8s.io/klog"
)

// PatchResource returns a function that will handle a resource patch.
func PatchResource(r rest.Patcher, scope RequestScope, admit admission.Interface, patchTypes []string) http.HandlerFunc {
	return func(w http.ResponseWriter, req *http.Request) {
		// For performance tracking purposes.
		trace := utiltrace.New("Patch " + req.URL.Path)
		defer trace.LogIfLong(500 * time.Millisecond)

		if isDryRun(req.URL) && !utilfeature.DefaultFeatureGate.Enabled(features.DryRun) {
			scope.err(errors.NewBadRequest("the dryRun alpha feature is disabled"), w, req)
			return
		}

		// Do this first, otherwise name extraction can fail for unrecognized content types
		// TODO: handle this in negotiation
		contentType := req.Header.Get("Content-Type")
		// Remove "; charset=" if included in header.
		if idx := strings.Index(contentType, ";"); idx > 0 {
			contentType = contentType[:idx]
		}
		patchType := types.PatchType(contentType)

		// Ensure the patchType is one we support
		if !sets.NewString(patchTypes...).Has(contentType) {
			scope.err(negotiation.NewUnsupportedMediaTypeError(patchTypes), w, req)
			return
		}

		// TODO: we either want to remove timeout or document it (if we
		// document, move timeout out of this function and declare it in
		// api_installer)
		timeout := parseTimeout(req.URL.Query().Get("timeout"))

		namespace, name, err := scope.Namer.Name(req)
		if err != nil {
			scope.err(err, w, req)
			return
		}

		ctx := req.Context()
		ctx = request.WithNamespace(ctx, namespace)

<<<<<<< HEAD
		patchBytes, err := readBody(req)
=======
		outputMediaType, _, err := negotiation.NegotiateOutputMediaType(req, scope.Serializer, &scope)
		if err != nil {
			scope.err(err, w, req)
			return
		}

		patchJS, err := readBody(req)
>>>>>>> 2fcdb50f
		if err != nil {
			scope.err(err, w, req)
			return
		}

		options := &metav1.PatchOptions{}
		if err := metainternalversion.ParameterCodec.DecodeParameters(req.URL.Query(), scope.MetaGroupVersion, options); err != nil {
			err = errors.NewBadRequest(err.Error())
			scope.err(err, w, req)
			return
		}
		if errs := validation.ValidatePatchOptions(options, patchType); len(errs) > 0 {
			err := errors.NewInvalid(schema.GroupKind{Group: metav1.GroupName, Kind: "PatchOptions"}, "", errs)
			scope.err(err, w, req)
			return
		}

		ae := request.AuditEventFrom(ctx)
		admit = admission.WithAudit(admit, ae)

		audit.LogRequestPatch(ae, patchBytes)
		trace.Step("Recorded the audit event")

		baseContentType := runtime.ContentTypeJSON
		if patchType == types.ApplyPatchType {
			baseContentType = runtime.ContentTypeYAML
		}
		s, ok := runtime.SerializerInfoForMediaType(scope.Serializer.SupportedMediaTypes(), baseContentType)
		if !ok {
			scope.err(fmt.Errorf("no serializer defined for %v", baseContentType), w, req)
			return
		}
		gv := scope.Kind.GroupVersion()

		codec := runtime.NewCodec(
			scope.Serializer.EncoderForVersion(s.Serializer, gv),
			scope.Serializer.DecoderToVersion(s.Serializer, scope.HubGroupVersion),
		)

		userInfo, _ := request.UserFrom(ctx)
		staticCreateAttributes := admission.NewAttributesRecord(
			nil,
			nil,
			scope.Kind,
			namespace,
			name,
			scope.Resource,
			scope.Subresource,
			admission.Create,
			dryrun.IsDryRun(options.DryRun),
			userInfo)
		staticUpdateAttributes := admission.NewAttributesRecord(
			nil,
			nil,
			scope.Kind,
			namespace,
			name,
			scope.Resource,
			scope.Subresource,
			admission.Update,
			dryrun.IsDryRun(options.DryRun),
			userInfo,
		)

		mutatingAdmission, _ := admit.(admission.MutationInterface)
		createAuthorizerAttributes := authorizer.AttributesRecord{
			User:            userInfo,
			ResourceRequest: true,
			Path:            req.URL.Path,
			Verb:            "create",
			APIGroup:        scope.Resource.Group,
			APIVersion:      scope.Resource.Version,
			Resource:        scope.Resource.Resource,
			Subresource:     scope.Subresource,
			Namespace:       namespace,
			Name:            name,
		}

		p := patcher{
			namer:           scope.Namer,
			creater:         scope.Creater,
			defaulter:       scope.Defaulter,
			typer:           scope.Typer,
			unsafeConvertor: scope.UnsafeConvertor,
			kind:            scope.Kind,
			resource:        scope.Resource,
			subresource:     scope.Subresource,
			dryRun:          dryrun.IsDryRun(options.DryRun),

			hubGroupVersion: scope.HubGroupVersion,

			createValidation: withAuthorization(rest.AdmissionToValidateObjectFunc(admit, staticCreateAttributes), scope.Authorizer, createAuthorizerAttributes),
			updateValidation: rest.AdmissionToValidateObjectUpdateFunc(admit, staticUpdateAttributes),
			admissionCheck:   mutatingAdmission,

			codec: codec,

			timeout: timeout,
			options: options,

			restPatcher: r,
			name:        name,
			patchType:   patchType,
			patchBytes:  patchBytes,

			trace: trace,
		}

		result, wasCreated, err := p.patchResource(ctx, scope)
		if err != nil {
			scope.err(err, w, req)
			return
		}
		trace.Step("Object stored in database")

<<<<<<< HEAD
		requestInfo, ok := request.RequestInfoFrom(ctx)
		if !ok {
			scope.err(fmt.Errorf("missing requestInfo"), w, req)
			return
		}
		if err := setSelfLink(result, requestInfo, scope.Namer); err != nil {
			scope.err(err, w, req)
			return
		}
		trace.Step("Self-link added")

		status := http.StatusOK
		if wasCreated {
			status = http.StatusCreated
		}
		scope.Trace = trace
		transformResponseObject(ctx, scope, req, w, status, result)
=======
		scope.Trace = trace
		transformResponseObject(ctx, scope, req, w, http.StatusOK, outputMediaType, result)
>>>>>>> 2fcdb50f
	}
}

type mutateObjectUpdateFunc func(obj, old runtime.Object) error

// patcher breaks the process of patch application and retries into smaller
// pieces of functionality.
// TODO: Use builder pattern to construct this object?
// TODO: As part of that effort, some aspects of PatchResource above could be
// moved into this type.
type patcher struct {
	// Pieces of RequestScope
	namer           ScopeNamer
	creater         runtime.ObjectCreater
	defaulter       runtime.ObjectDefaulter
	typer           runtime.ObjectTyper
	unsafeConvertor runtime.ObjectConvertor
	resource        schema.GroupVersionResource
	kind            schema.GroupVersionKind
	subresource     string
	dryRun          bool

	hubGroupVersion schema.GroupVersion

	// Validation functions
	createValidation rest.ValidateObjectFunc
	updateValidation rest.ValidateObjectUpdateFunc
	admissionCheck   admission.MutationInterface

	codec runtime.Codec

	timeout time.Duration
	options *metav1.PatchOptions

	// Operation information
	restPatcher rest.Patcher
	name        string
	patchType   types.PatchType
	patchBytes  []byte

	trace *utiltrace.Trace

	// Set at invocation-time (by applyPatch) and immutable thereafter
	namespace         string
	updatedObjectInfo rest.UpdatedObjectInfo
	mechanism         patchMechanism
	forceAllowCreate  bool
}

type patchMechanism interface {
	applyPatchToCurrentObject(currentObject runtime.Object) (runtime.Object, error)
	createNewObject() (runtime.Object, error)
}

type jsonPatcher struct {
	*patcher

	fieldManager *fieldmanager.FieldManager
}

func (p *jsonPatcher) applyPatchToCurrentObject(currentObject runtime.Object) (runtime.Object, error) {
	// Encode will convert & return a versioned object in JSON.
	currentObjJS, err := runtime.Encode(p.codec, currentObject)
	if err != nil {
		return nil, err
	}

	// Apply the patch.
	patchedObjJS, err := p.applyJSPatch(currentObjJS)
	if err != nil {
		return nil, err
	}

	// Construct the resulting typed, unversioned object.
	objToUpdate := p.restPatcher.New()
	if err := runtime.DecodeInto(p.codec, patchedObjJS, objToUpdate); err != nil {
		return nil, err
	}

	if p.fieldManager != nil {
		if obj, err := p.fieldManager.Update(currentObject, objToUpdate, "jsonPatcher"); err == nil {
			objToUpdate = obj
		} else {
			// Just log an error rather than fail, since we
			// don't want to prevent updates because of
			// field managers.
			klog.Errorf("FieldManager: Failed to update object managed fields: %v", err)
		}
	}
	return objToUpdate, nil
}

func (p *jsonPatcher) createNewObject() (runtime.Object, error) {
	return nil, errors.NewNotFound(p.resource.GroupResource(), p.name)
}

// applyJSPatch applies the patch. Input and output objects must both have
// the external version, since that is what the patch must have been constructed against.
func (p *jsonPatcher) applyJSPatch(versionedJS []byte) (patchedJS []byte, retErr error) {
	switch p.patchType {
	case types.JSONPatchType:
		patchObj, err := jsonpatch.DecodePatch(p.patchBytes)
		if err != nil {
			return nil, errors.NewBadRequest(err.Error())
		}
		patchedJS, err := patchObj.Apply(versionedJS)
		if err != nil {
			return nil, errors.NewGenericServerResponse(http.StatusUnprocessableEntity, "", schema.GroupResource{}, "", err.Error(), 0, false)
		}
		return patchedJS, nil
	case types.MergePatchType:
		return jsonpatch.MergePatch(versionedJS, p.patchBytes)
	default:
		// only here as a safety net - go-restful filters content-type
		return nil, fmt.Errorf("unknown Content-Type header for patch: %v", p.patchType)
	}
}

type smpPatcher struct {
	*patcher

	// Schema
	schemaReferenceObj runtime.Object
	fieldManager       *fieldmanager.FieldManager
}

func (p *smpPatcher) applyPatchToCurrentObject(currentObject runtime.Object) (runtime.Object, error) {
	// Since the patch is applied on versioned objects, we need to convert the
	// current object to versioned representation first.
	currentVersionedObject, err := p.unsafeConvertor.ConvertToVersion(currentObject, p.kind.GroupVersion())
	if err != nil {
		return nil, err
	}
	versionedObjToUpdate, err := p.creater.New(p.kind)
	if err != nil {
		return nil, err
	}
	if err := strategicPatchObject(p.defaulter, currentVersionedObject, p.patchBytes, versionedObjToUpdate, p.schemaReferenceObj); err != nil {
		return nil, err
	}
	// Convert the object back to the hub version
	newObj, err := p.unsafeConvertor.ConvertToVersion(versionedObjToUpdate, p.hubGroupVersion)
	if err != nil {
		return nil, err
	}

	if p.fieldManager != nil {
		if obj, err := p.fieldManager.Update(currentObject, newObj, "smPatcher"); err == nil {
			newObj = obj
		} else {
			// Just log an error rather than fail, since we
			// don't want to prevent updates because of
			// field managers.
			klog.Errorf("FieldManager: Failed to update object managed fields: %v", err)
		}
	}
	return newObj, nil
}

func (p *smpPatcher) createNewObject() (runtime.Object, error) {
	return nil, errors.NewNotFound(p.resource.GroupResource(), p.name)
}

type applyPatcher struct {
	patch        []byte
	options      *metav1.PatchOptions
	creater      runtime.ObjectCreater
	kind         schema.GroupVersionKind
	fieldManager *fieldmanager.FieldManager
}

func (p *applyPatcher) applyPatchToCurrentObject(obj runtime.Object) (runtime.Object, error) {
	force := false
	if p.options.Force != nil {
		force = *p.options.Force
	}
	return p.fieldManager.Apply(obj, p.patch, force)
}

func (p *applyPatcher) createNewObject() (runtime.Object, error) {
	obj, err := p.creater.New(p.kind)
	if err != nil {
		return nil, fmt.Errorf("failed to create new object: %v", obj)
	}
	return p.applyPatchToCurrentObject(obj)
}

// strategicPatchObject applies a strategic merge patch of <patchBytes> to
// <originalObject> and stores the result in <objToUpdate>.
// It additionally returns the map[string]interface{} representation of the
// <originalObject> and <patchBytes>.
// NOTE: Both <originalObject> and <objToUpdate> are supposed to be versioned.
func strategicPatchObject(
	defaulter runtime.ObjectDefaulter,
	originalObject runtime.Object,
	patchBytes []byte,
	objToUpdate runtime.Object,
	schemaReferenceObj runtime.Object,
) error {
	originalObjMap, err := runtime.DefaultUnstructuredConverter.ToUnstructured(originalObject)
	if err != nil {
		return err
	}

	patchMap := make(map[string]interface{})
	if err := json.Unmarshal(patchBytes, &patchMap); err != nil {
		return errors.NewBadRequest(err.Error())
	}

	if err := applyPatchToObject(defaulter, originalObjMap, patchMap, objToUpdate, schemaReferenceObj); err != nil {
		return err
	}
	return nil
}

// applyPatch is called every time GuaranteedUpdate asks for the updated object,
// and is given the currently persisted object as input.
// TODO: rename this function because the name implies it is related to applyPatcher
func (p *patcher) applyPatch(_ context.Context, _, currentObject runtime.Object) (objToUpdate runtime.Object, patchErr error) {
	// Make sure we actually have a persisted currentObject
	p.trace.Step("About to apply patch")
	currentObjectHasUID, err := hasUID(currentObject)
	if err != nil {
		return nil, err
	} else if !currentObjectHasUID {
		objToUpdate, patchErr = p.mechanism.createNewObject()
	} else {
		objToUpdate, patchErr = p.mechanism.applyPatchToCurrentObject(currentObject)
	}

	if patchErr != nil {
		return nil, patchErr
	}

	objToUpdateHasUID, err := hasUID(objToUpdate)
	if err != nil {
		return nil, err
	}
	if objToUpdateHasUID && !currentObjectHasUID {
		accessor, err := meta.Accessor(objToUpdate)
		if err != nil {
			return nil, err
		}
		return nil, errors.NewConflict(p.resource.GroupResource(), p.name, fmt.Errorf("uid mismatch: the provided object specified uid %s, and no existing object was found", accessor.GetUID()))
	}

	if err := checkName(objToUpdate, p.name, p.namespace, p.namer); err != nil {
		return nil, err
	}
	return objToUpdate, nil
}

func (p *patcher) admissionAttributes(ctx context.Context, updatedObject runtime.Object, currentObject runtime.Object, operation admission.Operation) admission.Attributes {
	userInfo, _ := request.UserFrom(ctx)
	return admission.NewAttributesRecord(updatedObject, currentObject, p.kind, p.namespace, p.name, p.resource, p.subresource, operation, p.dryRun, userInfo)
}

// applyAdmission is called every time GuaranteedUpdate asks for the updated object,
// and is given the currently persisted object and the patched object as input.
// TODO: rename this function because the name implies it is related to applyPatcher
func (p *patcher) applyAdmission(ctx context.Context, patchedObject runtime.Object, currentObject runtime.Object) (runtime.Object, error) {
	p.trace.Step("About to check admission control")
	var operation admission.Operation
	if hasUID, err := hasUID(currentObject); err != nil {
		return nil, err
	} else if !hasUID {
		operation = admission.Create
		currentObject = nil
	} else {
		operation = admission.Update
	}
	if p.admissionCheck != nil && p.admissionCheck.Handles(operation) {
		attributes := p.admissionAttributes(ctx, patchedObject, currentObject, operation)
		return patchedObject, p.admissionCheck.Admit(attributes)
	}
	return patchedObject, nil
}

// patchResource divides PatchResource for easier unit testing
func (p *patcher) patchResource(ctx context.Context, scope RequestScope) (runtime.Object, bool, error) {
	p.namespace = request.NamespaceValue(ctx)
	switch p.patchType {
	case types.JSONPatchType, types.MergePatchType:
		p.mechanism = &jsonPatcher{
			patcher:      p,
			fieldManager: scope.FieldManager,
		}
	case types.StrategicMergePatchType:
		schemaReferenceObj, err := p.unsafeConvertor.ConvertToVersion(p.restPatcher.New(), p.kind.GroupVersion())
		if err != nil {
			return nil, false, err
		}
		p.mechanism = &smpPatcher{
			patcher:            p,
			schemaReferenceObj: schemaReferenceObj,
			fieldManager:       scope.FieldManager,
		}
	// this case is unreachable if ServerSideApply is not enabled because we will have already rejected the content type
	case types.ApplyPatchType:
		p.mechanism = &applyPatcher{
			fieldManager: scope.FieldManager,
			patch:        p.patchBytes,
			options:      p.options,
			creater:      p.creater,
			kind:         p.kind,
		}
		p.forceAllowCreate = true
	default:
		return nil, false, fmt.Errorf("%v: unimplemented patch type", p.patchType)
	}

	wasCreated := false
	p.updatedObjectInfo = rest.DefaultUpdatedObjectInfo(nil, p.applyPatch, p.applyAdmission)
	result, err := finishRequest(p.timeout, func() (runtime.Object, error) {
		// TODO: Pass in UpdateOptions to override UpdateStrategy.AllowUpdateOnCreate
		options, err := patchToUpdateOptions(p.options)
		if err != nil {
			return nil, err
		}
		updateObject, created, updateErr := p.restPatcher.Update(ctx, p.name, p.updatedObjectInfo, p.createValidation, p.updateValidation, p.forceAllowCreate, options)
		wasCreated = created
		return updateObject, updateErr
	})
	return result, wasCreated, err
}

// applyPatchToObject applies a strategic merge patch of <patchMap> to
// <originalMap> and stores the result in <objToUpdate>.
// NOTE: <objToUpdate> must be a versioned object.
func applyPatchToObject(
	defaulter runtime.ObjectDefaulter,
	originalMap map[string]interface{},
	patchMap map[string]interface{},
	objToUpdate runtime.Object,
	schemaReferenceObj runtime.Object,
) error {
	patchedObjMap, err := strategicpatch.StrategicMergeMapPatch(originalMap, patchMap, schemaReferenceObj)
	if err != nil {
		return interpretStrategicMergePatchError(err)
	}

	// Rather than serialize the patched map to JSON, then decode it to an object, we go directly from a map to an object
	if err := runtime.DefaultUnstructuredConverter.FromUnstructured(patchedObjMap, objToUpdate); err != nil {
		return err
	}
	// Decoding from JSON to a versioned object would apply defaults, so we do the same here
	defaulter.Default(objToUpdate)

	return nil
}

// interpretStrategicMergePatchError interprets the error type and returns an error with appropriate HTTP code.
func interpretStrategicMergePatchError(err error) error {
	switch err {
	case mergepatch.ErrBadJSONDoc, mergepatch.ErrBadPatchFormatForPrimitiveList, mergepatch.ErrBadPatchFormatForRetainKeys, mergepatch.ErrBadPatchFormatForSetElementOrderList, mergepatch.ErrUnsupportedStrategicMergePatchFormat:
		return errors.NewBadRequest(err.Error())
	case mergepatch.ErrNoListOfLists, mergepatch.ErrPatchContentNotMatchRetainKeys:
		return errors.NewGenericServerResponse(http.StatusUnprocessableEntity, "", schema.GroupResource{}, "", err.Error(), 0, false)
	default:
		return err
	}
}

func patchToUpdateOptions(po *metav1.PatchOptions) (*metav1.UpdateOptions, error) {
	b, err := json.Marshal(po)
	if err != nil {
		return nil, err
	}
	uo := metav1.UpdateOptions{}
	err = json.Unmarshal(b, &uo)
	return &uo, err
}<|MERGE_RESOLUTION|>--- conflicted
+++ resolved
@@ -91,17 +91,13 @@
 		ctx := req.Context()
 		ctx = request.WithNamespace(ctx, namespace)
 
-<<<<<<< HEAD
+		outputMediaType, _, err := negotiation.NegotiateOutputMediaType(req, scope.Serializer, &scope)
+		if err != nil {
+			scope.err(err, w, req)
+			return
+		}
+
 		patchBytes, err := readBody(req)
-=======
-		outputMediaType, _, err := negotiation.NegotiateOutputMediaType(req, scope.Serializer, &scope)
-		if err != nil {
-			scope.err(err, w, req)
-			return
-		}
-
-		patchJS, err := readBody(req)
->>>>>>> 2fcdb50f
 		if err != nil {
 			scope.err(err, w, req)
 			return
@@ -217,7 +213,6 @@
 		}
 		trace.Step("Object stored in database")
 
-<<<<<<< HEAD
 		requestInfo, ok := request.RequestInfoFrom(ctx)
 		if !ok {
 			scope.err(fmt.Errorf("missing requestInfo"), w, req)
@@ -234,11 +229,7 @@
 			status = http.StatusCreated
 		}
 		scope.Trace = trace
-		transformResponseObject(ctx, scope, req, w, status, result)
-=======
-		scope.Trace = trace
-		transformResponseObject(ctx, scope, req, w, http.StatusOK, outputMediaType, result)
->>>>>>> 2fcdb50f
+		transformResponseObject(ctx, scope, req, w, status, outputMediaType, result)
 	}
 }
 
